// SPDX-License-Identifier: GPL-3.0-or-later
// This program is free software: you can redistribute it and/or modify
// it under the terms of the GNU General Public License as published by
// the Free Software Foundation, either version 3 of the License, or
// (at your option) any later version.

// This program is distributed in the hope that it will be useful,
// but WITHOUT ANY WARRANTY; without even the implied warranty of
// MERCHANTABILITY or FITNESS FOR A PARTICULAR PURPOSE.  See the
// GNU General Public License for more details.

// You should have received a copy of the GNU General Public License
// along with this program.  If not, see <http://www.gnu.org/licenses/>.

pragma solidity ^0.7.0;

import "@balancer-labs/v2-solidity-utils/contracts/openzeppelin/IERC20.sol";

import "./BaseWeightedPool.sol";

library WeightedPoolUserDataHelpers {
    function joinKind(bytes memory self) internal pure returns (BaseWeightedPool.JoinKind) {
        return abi.decode(self, (BaseWeightedPool.JoinKind));
    }

    function exitKind(bytes memory self) internal pure returns (BaseWeightedPool.ExitKind) {
        return abi.decode(self, (BaseWeightedPool.ExitKind));
    }

    // Joins

    function initialAmountsIn(bytes memory self) internal pure returns (uint256[] memory amountsIn) {
        (, amountsIn) = abi.decode(self, (BaseWeightedPool.JoinKind, uint256[]));
    }

    function exactTokensInForBptOut(bytes memory self)
        internal
        pure
        returns (uint256[] memory amountsIn, uint256 minBPTAmountOut)
    {
        (, amountsIn, minBPTAmountOut) = abi.decode(self, (BaseWeightedPool.JoinKind, uint256[], uint256));
    }

    function oneTokenInForExactBptOut(bytes memory self)
        internal
        pure
        returns (uint256 bptAmountOut, uint256 tokenIndex)
    {
        (, bptAmountOut, tokenIndex) = abi.decode(self, (BaseWeightedPool.JoinKind, uint256, uint256));
    }

<<<<<<< HEAD
    function tokensInForExactBptOut(bytes memory self) internal pure returns (uint256 bptAmountOut) {
=======
    function allTokensInForExactBptOut(bytes memory self) internal pure returns (uint256 bptAmountOut) {
>>>>>>> 8d1dd9e3
        (, bptAmountOut) = abi.decode(self, (BaseWeightedPool.JoinKind, uint256));
    }

    // Exits

    function exactBptInForTokenOut(bytes memory self) internal pure returns (uint256 bptAmountIn, uint256 tokenIndex) {
        (, bptAmountIn, tokenIndex) = abi.decode(self, (BaseWeightedPool.ExitKind, uint256, uint256));
    }

    function exactBptInForTokensOut(bytes memory self) internal pure returns (uint256 bptAmountIn) {
        (, bptAmountIn) = abi.decode(self, (BaseWeightedPool.ExitKind, uint256));
    }

    function bptInForExactTokensOut(bytes memory self)
        internal
        pure
        returns (uint256[] memory amountsOut, uint256 maxBPTAmountIn)
    {
        (, amountsOut, maxBPTAmountIn) = abi.decode(self, (BaseWeightedPool.ExitKind, uint256[], uint256));
    }
}<|MERGE_RESOLUTION|>--- conflicted
+++ resolved
@@ -49,11 +49,7 @@
         (, bptAmountOut, tokenIndex) = abi.decode(self, (BaseWeightedPool.JoinKind, uint256, uint256));
     }
 
-<<<<<<< HEAD
-    function tokensInForExactBptOut(bytes memory self) internal pure returns (uint256 bptAmountOut) {
-=======
     function allTokensInForExactBptOut(bytes memory self) internal pure returns (uint256 bptAmountOut) {
->>>>>>> 8d1dd9e3
         (, bptAmountOut) = abi.decode(self, (BaseWeightedPool.JoinKind, uint256));
     }
 
