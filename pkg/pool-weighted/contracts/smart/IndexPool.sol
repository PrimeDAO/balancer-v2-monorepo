--- conflicted
+++ resolved
@@ -243,11 +243,7 @@
         );
     }
 
-<<<<<<< HEAD
-    function reweighTokens(address[] calldata tokens, uint256[] calldata desiredWeights) public authenticate {
-=======
-    function reweighTokens(IERC20[] calldata tokens, uint256[] calldata desiredWeights) public {
->>>>>>> 49da1ea6
+    function reweighTokens(IERC20[] calldata tokens, uint256[] calldata desiredWeights) public authenticate {
         uint256 endTime = _getMiscData().decodeUint32(_END_TIME_OFFSET);
         require(block.timestamp >= endTime, "Weight change is already in process");
         InputHelpers.ensureInputLengthMatch(tokens.length, desiredWeights.length);
@@ -259,7 +255,7 @@
         IERC20[] memory tokens,
         uint256[] memory desiredWeights,
         uint256[] memory minimumBalances
-    ) external {
+    ) external authenticate {
         InputHelpers.ensureInputLengthMatch(tokens.length, desiredWeights.length, minimumBalances.length);
 
         /*
@@ -352,18 +348,8 @@
         changeTime = ((diff.mulDown(_SECONDS_IN_A_DAY)).divDown(FixedPoint.ONE)) * 100;
     }
 
-<<<<<<< HEAD
-    function reindexTokens(
-        address[] calldata tokens,
-        uint256[] calldata desiredWeights,
-        uint256[] calldata minimumBalances
-    ) external authenticate {
-        uint256 numTokens = tokens.length;
-        InputHelpers.ensureInputLengthMatch(numTokens, desiredWeights.length, minimumBalances.length);
-=======
     function _registerNewTokensWithVault(IERC20[] memory newTokensContainer, uint8 amountNewTokens) internal {
         IERC20[] memory newTokens = new IERC20[](amountNewTokens);
->>>>>>> 49da1ea6
 
         for (uint8 i = 0; i < amountNewTokens; i++) {
             newTokens[i] = newTokensContainer[i];
