// SPDX-License-Identifier: GPL-3.0-or-later
// This program is free software: you can redistribute it and/or modify
// it under the terms of the GNU General Public License as published by
// the Free Software Foundation, either version 3 of the License, or
// (at your option) any later version.

// This program is distributed in the hope that it will be useful,
// but WITHOUT ANY WARRANTY; without even the implied warranty of
// MERCHANTABILITY or FITNESS FOR A PARTICULAR PURPOSE.  See the
// GNU General Public License for more details.

// You should have received a copy of the GNU General Public License
// along with this program.  If not, see <http://www.gnu.org/licenses/>.

pragma solidity ^0.7.0;
pragma experimental ABIEncoderV2;

import "../BaseWeightedPool.sol";
import "@balancer-labs/v2-solidity-utils/contracts/openzeppelin/ReentrancyGuard.sol";
import "@balancer-labs/v2-solidity-utils/contracts/helpers/WordCodec.sol";
import "./WeightCompression.sol";
import "../utils/IndexPoolUtils.sol";

/**
 * @dev Basic Weighted Pool with immutable weights.
 */
contract IndexPool is BaseWeightedPool, ReentrancyGuard {
    using FixedPoint for uint256;
    using WordCodec for bytes32;
    using WeightCompression for uint256;

    /** @dev Emitted when a token's minimum balance is updated. */
    event LOG_MINIMUM_BALANCE_UPDATED(address token, uint256 minimumBalance);

    uint256 private constant _MAX_TOKENS = 50;
    uint256 private constant _INITIAL_WEIGHT = 10**16;
    uint256 private constant _MIN_TOKENS = 3;

    // Use the _miscData slot in BasePool
    // First 64 bits are reserved for the swap fee
    //
    // Store non-token-based values:
    // Start/end timestamps for gradual weight update
    // Cache total tokens
    // [ 64 bits  |  120 bits |  32 bits  |   32 bits  |    7 bits    |    1 bit     ]
    // [ reserved |  unused   | end time  | start time | total tokens |   swap flag  ]
    // |MSB                                                                       LSB|
    uint256 private constant _SWAP_ENABLED_OFFSET = 0;
    uint256 private constant _TOTAL_TOKENS_OFFSET = 1;
    uint256 private constant _START_TIME_OFFSET = 8;
    uint256 private constant _END_TIME_OFFSET = 40;

    // Store scaling factor and start/end weights for each token
    // Mapping should be more efficient than trying to compress it further
    // [ 123 bits| 32 bits        |   5 bits |  32 bits   |   64 bits    ]
    // [ unused  | target weights | decimals | end weight | start weight ]
    // |MSB                                          LSB|
    mapping(IERC20 => bytes32) private _tokenState;

    // minimum balances that represent initialization threshold for new tokens
    mapping(IERC20 => uint256) public minBalances;

    // Offsets for data elements in _tokenState
    uint256 private constant _START_WEIGHT_OFFSET = 0;
    uint256 private constant _END_WEIGHT_OFFSET = 64;
    uint256 private constant _DECIMAL_DIFF_OFFSET = 96;
    uint256 private constant _UNINITIALIZED_OFFSET = 101;
    uint256 private constant _NEW_TOKEN_TARGET_WEIGHT_OFFSET = 106;

    uint256 private constant _SECONDS_IN_A_DAY = 86400;

    struct NewPoolParams {
        IVault vault;
        string name;
        string symbol;
        IERC20[] tokens;
        uint256[] normalizedWeights;
        uint256 swapFeePercentage;
        uint256 pauseWindowDuration;
        uint256 bufferPeriodDuration;
        address controller;
    }

<<<<<<< HEAD
    constructor(NewPoolParams memory params)
=======
    uint256 private immutable _totalTokens;

    IERC20[] internal _tokens;
    uint256[] internal _minimumBalances;

    // All token balances are normalized to behave as if the token had 18 decimals. We assume a token's decimals will
    // not change throughout its lifetime, and store the corresponding scaling factor for each at construction time.
    // These factors are always greater than or equal to one: tokens with more than 18 decimals are not supported.
    uint256[] internal scalingFactors;

    // The protocol fees will always be charged using the token associated with the max weight in the pool.
    // Since these Pools will register tokens only once, we can assume this index will be constant.
    uint256 internal immutable _maxWeightTokenIndex;

    uint256[] internal _normalizedWeights;

    constructor(
        IVault vault,
        string memory name,
        string memory symbol,
        IERC20[] memory tokens,
        uint256[] memory normalizedWeights,
        address[] memory assetManagers,
        uint256 swapFeePercentage,
        uint256 pauseWindowDuration,
        uint256 bufferPeriodDuration,
        address owner
    )
>>>>>>> 6a93467f
        BaseWeightedPool(
            params.vault,
            params.name,
            params.symbol,
            params.tokens,
            new address[](params.tokens.length),
            params.swapFeePercentage,
            params.pauseWindowDuration,
            params.bufferPeriodDuration,
            params.controller
        )
    {
        uint256 numTokens = params.tokens.length;
        InputHelpers.ensureInputLengthMatch(numTokens, params.normalizedWeights.length);

        // Minimum number of tokens should be 3
        _require(params.tokens.length >= _MIN_TOKENS, Errors.MIN_TOKENS);

        _setMiscData(_getMiscData().insertUint7(numTokens, _TOTAL_TOKENS_OFFSET));
        // Double check it fits in 7 bits
        _require(_getTotalTokens() == numTokens, Errors.MAX_TOKENS);
        uint256 currentTime = block.timestamp;
        _startGradualWeightChange(
            currentTime,
            currentTime,
            params.normalizedWeights,
            params.normalizedWeights,
            params.tokens,
            new uint256[](params.tokens.length)
        );
    }

    /**
     * @dev Return start time, end time, startWeights, endWeights and the final target wights of new tokens as an array.
     * Current weights should be retrieved via `getNormalizedWeights()`.
     */
    function getGradualWeightUpdateParams()
        external
        view
        returns (
            uint256 startTime,
            uint256 endTime,
            uint256[] memory endWeights,
            uint256[] memory startWeights,
            uint256[] memory newTokenTargetWeights
        )
    {
        // Load current pool state from storage
        bytes32 poolState = _getMiscData();

        startTime = poolState.decodeUint32(_START_TIME_OFFSET);
        endTime = poolState.decodeUint32(_END_TIME_OFFSET);

        (IERC20[] memory tokens, , ) = getVault().getPoolTokens(getPoolId());
        uint256 totalTokens = tokens.length;

        endWeights = new uint256[](totalTokens);
        startWeights = new uint256[](totalTokens);
        newTokenTargetWeights = new uint256[](totalTokens);

        for (uint256 i = 0; i < totalTokens; i++) {
            bytes32 tokenState = _tokenState[tokens[i]];
            endWeights[i] = tokenState.decodeUint32(_END_WEIGHT_OFFSET).uncompress32();
            startWeights[i] = tokenState.decodeUint64(_START_WEIGHT_OFFSET).uncompress64();
            newTokenTargetWeights[i] = tokenState.decodeUint32(_NEW_TOKEN_TARGET_WEIGHT_OFFSET).uncompress32();
        }
    }

    /**
    * @dev Updates the minimum balance for an uninitialized token.
    * This becomes useful if a token's external price significantly
    * rises after being bound, since the pool can not send a token
    * out until it reaches the minimum balance.
    */
    function setMinimumBalance(
        address token,
        uint256 minimumBalance
    )
    external
    authenticate
    {
        uint8 index = 0;
        for( ; index < _tokens.length; ){
            if (token == address(_tokens[index])){
                require(_normalizedWeights[index] == FixedPoint.ONE, "Token is already initialized");
                _minimumBalances[index] = minimumBalance;
                emit LOG_MINIMUM_BALANCE_UPDATED(token, minimumBalance);
                return;
            }
            index++;
        }
        revert("Provided token is not in the pool");
    }

    /**
     * @dev Returns a fixed-point number representing how far along the current weight change is, where 0 means the
     * change has not yet started, and FixedPoint.ONE means it has fully completed.
     */
    function _calculateWeightChangeProgress() private view returns (uint256) {
        uint256 currentTime = block.timestamp;
        bytes32 poolState = _getMiscData();

        uint256 startTime = poolState.decodeUint32(_START_TIME_OFFSET);
        uint256 endTime = poolState.decodeUint32(_END_TIME_OFFSET);

        if (currentTime >= endTime) {
            return FixedPoint.ONE;
        } else if (currentTime <= startTime) {
            return 0;
        }

        uint256 totalSeconds = endTime - startTime;
        uint256 secondsElapsed = currentTime - startTime;

        // In the degenerate case of a zero duration change, consider it completed (and avoid division by zero)
        return secondsElapsed.divDown(totalSeconds);
    }

    /**
     * @dev When calling _updateWeightsGradually again during an update,
     * reset the start weights to the current weights, if necessary.
     */
    function _startGradualWeightChange(
        uint256 startTime,
        uint256 endTime,
        uint256[] memory startWeights,
        uint256[] memory endWeights,
        IERC20[] memory tokens,
        uint256[] memory newTokenTargetWeights
    ) internal virtual {
        uint256 normalizedSum = 0;
        bytes32 tokenState;
        for (uint256 i = 0; i < endWeights.length; i++) {
            uint256 endWeight = endWeights[i];
            _require(endWeight >= _MIN_WEIGHT, Errors.MIN_WEIGHT);
            tokenState = tokenState
                .insertUint64(startWeights[i].compress64(), _START_WEIGHT_OFFSET)
                .insertUint32(endWeight.compress32(), _END_WEIGHT_OFFSET)
                .insertUint5(uint256(18).sub(ERC20(address(tokens[i])).decimals()), _DECIMAL_DIFF_OFFSET);

            // setting the final target weight here allowss us to save gas by writing to storage only once per token
            if (newTokenTargetWeights[i] != 0) {
                tokenState = tokenState.insertUint32(
                    newTokenTargetWeights[i].compress32(),
                    _NEW_TOKEN_TARGET_WEIGHT_OFFSET
                );
            }

            // write new token state to storage
            _tokenState[IERC20(tokens[i])] = tokenState;

            normalizedSum = normalizedSum.add(endWeight);
        }

        // Ensure that the normalized weights sum to ONE
        _require(normalizedSum == FixedPoint.ONE, Errors.NORMALIZED_WEIGHT_INVARIANT);

        _setMiscData(
            _getMiscData().insertUint32(startTime, _START_TIME_OFFSET).insertUint32(endTime, _END_TIME_OFFSET)
        );
        //        emit GradualWeightUpdateScheduled(startTime, endTime, startWeights, endWeights);
    }

    /**
     * @dev Schedule a gradual weight change, from the current weights to the given endWeights,
     * over startTime to endTime
     */
    function _updateWeightsGradually(
        uint256 startTime,
        uint256 endTime,
        uint256[] memory endWeights
    ) internal nonReentrant {
        InputHelpers.ensureInputLengthMatch(_getTotalTokens(), endWeights.length);

        // If the start time is in the past, "fast forward" to start now
        // This avoids discontinuities in the weight curve. Otherwise, if you set the start/end times with
        // only 10% of the period in the future, the weights would immediately jump 90%
        uint256 currentTime = block.timestamp;
        startTime = Math.max(currentTime, startTime);

        _require(startTime <= endTime, Errors.GRADUAL_UPDATE_TIME_TRAVEL);

        (IERC20[] memory tokens, , ) = getVault().getPoolTokens(getPoolId());

        _startGradualWeightChange(
            startTime,
            endTime,
            _getNormalizedWeights(),
            endWeights,
            tokens,
            new uint256[](tokens.length)
        );
    }

    function reweighTokens(IERC20[] calldata tokens, uint256[] calldata desiredWeights) public authenticate {
        uint256 endTime = _getMiscData().decodeUint32(_END_TIME_OFFSET);
        require(block.timestamp >= endTime, "Weight change is already in process");
        InputHelpers.ensureInputLengthMatch(tokens.length, desiredWeights.length);
        uint256 changeTime = _calcReweighTime(tokens, desiredWeights);
        _updateWeightsGradually(block.timestamp, block.timestamp.add(changeTime), desiredWeights);
    }

    function reindexTokens(
        IERC20[] memory tokens,
        uint256[] memory desiredWeights,
        uint256[] memory minimumBalances
    ) external authenticate {
        InputHelpers.ensureInputLengthMatch(tokens.length, desiredWeights.length, minimumBalances.length);

        /*
            assemble params for IndexPoolUtils._normalizeInterpolated:
        */
        // the initial weights in the pool (here a new token has a weight of zero)
        uint256[] memory baseWeights = new uint256[](tokens.length);
        // the weights that are fixed and that the other tokens need to be adjusted by
        uint256[] memory fixedWeights = new uint256[](tokens.length);
        // we need to store the final desired weight of a new tokensince initially it will be set to 1%
        uint256[] memory newTokenTargetWeights = new uint256[](tokens.length);

        /*
            this is some mambojambo to get an array that only contains the
            addresses of the new tokens
        */
        IERC20[] memory newTokensContainer = new IERC20[](tokens.length);
        uint8 newTokenCounter = 0;

        for (uint8 i = 0; i < tokens.length; i++) {
            require(minimumBalances[i] != 0, "Invalid zero minimum balance");
            bytes32 currentTokenState = _tokenState[IERC20(tokens[i])];

            // check if token is new token by checking if no startTime is set
            if (currentTokenState.decodeUint64(_START_WEIGHT_OFFSET) == 0) {
                // currentToken is new token
                // add to fixedWeights (memory)
                fixedWeights[i] = _INITIAL_WEIGHT;
                // mark token to be new to allow for additional logic in _startGradualWeightChange (for gas savings)
                newTokenTargetWeights[i] = desiredWeights[i];
                // store minimumBalance (state) also serves as initialization flag
                minBalances[tokens[i]] = minimumBalances[i];
                // add new token to container to be stored further down
                newTokensContainer[newTokenCounter] = tokens[i];
                // increment counter for new tokens (memory)
                newTokenCounter++;
            } else {
                // currentToken is existing (not new) token
                baseWeights[i] = _getNormalizedWeight(IERC20(tokens[i]));
            }
        }
        _registerNewTokensWithVault(newTokensContainer, newTokenCounter);
        //setting the initial
        _startGradualWeightChange(
            block.timestamp,
            // !! here we make a simplifaction by calculating the time based
            // just looking at the initial startWeights vs finalEndweights
            block.timestamp + _calcReweighTime(tokens, desiredWeights),
            // here we get the starting weights for the new weight change, that should be the weights
            // as applicable immediately after the first weight change
            // e.g. 49.5/49.5/1 after a tokens has been added to a 50/50 pool
            IndexPoolUtils.normalizeInterpolated(baseWeights, fixedWeights),
            // TODO: here we will need the endWeights as long as they apply until the new token becomes initialized
            // e.g. 45/45/10 after new token becomes initialized and aims for fina target weight of 10%
            IndexPoolUtils.normalizeInterpolated(desiredWeights, fixedWeights),
            tokens,
            newTokenTargetWeights
        );
    }

    /// @dev Hook is called when someone swaps through vault.
    /// @param swapRequest Swap params.
    /// @param currentBalanceTokenIn Vault balance of token that is swapped into the pool.
    /// @param currentBalanceTokenOut Vault balance of token that is swapped out of the pool.
    /// @return Amount of tokens that the user will receive in return for their token.
    function onSwap(
        SwapRequest memory swapRequest,
        uint256 currentBalanceTokenIn,
        uint256 currentBalanceTokenOut
    ) public override returns (uint256) {
        //cannot swap out uninitialized token
        require(minBalances[swapRequest.tokenOut] == 0, "Uninitialized token");

        if (minBalances[swapRequest.tokenIn] != 0) {
            currentBalanceTokenIn = minBalances[swapRequest.tokenIn];
        }

        return super.onSwap(swapRequest, currentBalanceTokenIn, currentBalanceTokenOut);
    }

    /// @dev Calculates the time horizon for a rebasing based on max weight change.
    /// @param tokens Array with addresses of tokens.
    /// @param desiredWeights Array with desired weights of tokens. Must be in same order.
    /// @return changeTime Time horizon for the rebalancing period
    function _calcReweighTime(IERC20[] memory tokens, uint256[] memory desiredWeights)
        internal
        view
        returns (uint256 changeTime)
    {
        uint256 diff = 0;
        uint256 numTokens = tokens.length;

        uint256 normalizedSum = 0;
        for (uint8 i = 0; i < numTokens; i++) {
            uint256 normalizedWeight = _getNormalizedWeight(IERC20(tokens[i]));

            if (desiredWeights[i] > normalizedWeight) {
                if (diff < desiredWeights[i].sub(normalizedWeight)) {
                    diff = desiredWeights[i].sub(normalizedWeight);
                }
            } else {
                if (diff < normalizedWeight.sub(desiredWeights[i])) {
                    diff = normalizedWeight.sub(desiredWeights[i]);
                }
            }
            normalizedSum = normalizedSum.add(desiredWeights[i]);
        }

        _require(normalizedSum == FixedPoint.ONE, Errors.NORMALIZED_WEIGHT_INVARIANT);
        changeTime = ((diff.mulDown(_SECONDS_IN_A_DAY)).divDown(FixedPoint.ONE)) * 100;
    }

    function _registerNewTokensWithVault(IERC20[] memory newTokensContainer, uint8 amountNewTokens) internal {
        IERC20[] memory newTokens = new IERC20[](amountNewTokens);

        for (uint8 i = 0; i < amountNewTokens; i++) {
            newTokens[i] = newTokensContainer[i];
        }
<<<<<<< HEAD
        getVault().registerTokens(getPoolId(), newTokens, new address[](newTokens.length));
=======
        _minimumBalances = minimumBalances;
        _require(normalizedSum == FixedPoint.ONE, Errors.NORMALIZED_WEIGHT_INVARIANT);
>>>>>>> 6a93467f
    }

    function _interpolateWeight(bytes32 tokenData, uint256 pctProgress) private pure returns (uint256 finalWeight) {
        uint256 startWeight = tokenData.decodeUint64(_START_WEIGHT_OFFSET).uncompress64();
        uint256 endWeight = tokenData.decodeUint32(_END_WEIGHT_OFFSET).uncompress32();

        if (pctProgress == 0 || startWeight == endWeight) return startWeight;
        if (pctProgress >= FixedPoint.ONE) return endWeight;

        if (startWeight > endWeight) {
            uint256 weightDelta = pctProgress.mulDown(startWeight.sub(endWeight));
            return startWeight.sub(weightDelta);
        } else {
            uint256 weightDelta = pctProgress.mulDown(endWeight.sub(startWeight));
            return startWeight.add(weightDelta);
        }
    }

    function _getNormalizedWeight(IERC20 token) internal view override returns (uint256) {
        uint256 pctProgress = _calculateWeightChangeProgress();
        bytes32 tokenData = _getTokenData(token);

        return _interpolateWeight(tokenData, pctProgress);
    }

    function _getNormalizedWeights() internal view override returns (uint256[] memory normalizedWeights) {
        (IERC20[] memory tokens, , ) = getVault().getPoolTokens(getPoolId());
        uint256 numTokens = tokens.length;

        normalizedWeights = new uint256[](numTokens);

        uint256 pctProgress = _calculateWeightChangeProgress();

        for (uint256 i = 0; i < numTokens; i++) {
            bytes32 tokenData = _tokenState[tokens[i]];

            normalizedWeights[i] = _interpolateWeight(tokenData, pctProgress);
        }
    }

    function _getNormalizedWeightsAndMaxWeightIndex()
        internal
        view
        override
        returns (uint256[] memory normalizedWeights, uint256 maxWeightTokenIndex)
    {
        normalizedWeights = _getNormalizedWeights();

        maxWeightTokenIndex = 0;
        uint256 maxNormalizedWeight = normalizedWeights[0];

        for (uint256 i = 1; i < normalizedWeights.length; i++) {
            if (normalizedWeights[i] > maxNormalizedWeight) {
                maxWeightTokenIndex = i;
                maxNormalizedWeight = normalizedWeights[i];
            }
        }
    }

    function _getMaxTokens() internal pure virtual override returns (uint256) {
        return _MAX_TOKENS;
    }

    function _getTotalTokens() internal view virtual override returns (uint256) {
        return _getMiscData().decodeUint7(_TOTAL_TOKENS_OFFSET);
    }

    function _scalingFactor(IERC20 token) internal view virtual override returns (uint256) {
        return _readScalingFactor(_getTokenData(token));
    }

    function _scalingFactors() internal view virtual override returns (uint256[] memory scalingFactors) {
        (IERC20[] memory tokens, , ) = getVault().getPoolTokens(getPoolId());
        uint256 numTokens = tokens.length;

        scalingFactors = new uint256[](numTokens);

        for (uint256 i = 0; i < numTokens; i++) {
            scalingFactors[i] = _readScalingFactor(_tokenState[tokens[i]]);
        }
    }

    function _getTokenData(IERC20 token) private view returns (bytes32 tokenData) {
        tokenData = _tokenState[token];
    }

    function _readScalingFactor(bytes32 tokenState) private pure returns (uint256) {
        uint256 decimalsDifference = tokenState.decodeUint5(_DECIMAL_DIFF_OFFSET);

        return FixedPoint.ONE * 10**decimalsDifference;
    }

    function _isOwnerOnlyAction(bytes32 actionId) internal view virtual override returns (bool) {
        return
            (actionId == getActionId(this.reindexTokens.selector)) ||
            (actionId == getActionId(this.reweighTokens.selector)) ||
            super._isOwnerOnlyAction(actionId);
    }
}<|MERGE_RESOLUTION|>--- conflicted
+++ resolved
@@ -81,9 +81,7 @@
         address controller;
     }
 
-<<<<<<< HEAD
-    constructor(NewPoolParams memory params)
-=======
+
     uint256 private immutable _totalTokens;
 
     IERC20[] internal _tokens;
@@ -112,7 +110,6 @@
         uint256 bufferPeriodDuration,
         address owner
     )
->>>>>>> 6a93467f
         BaseWeightedPool(
             params.vault,
             params.name,
@@ -438,12 +435,7 @@
         for (uint8 i = 0; i < amountNewTokens; i++) {
             newTokens[i] = newTokensContainer[i];
         }
-<<<<<<< HEAD
         getVault().registerTokens(getPoolId(), newTokens, new address[](newTokens.length));
-=======
-        _minimumBalances = minimumBalances;
-        _require(normalizedSum == FixedPoint.ONE, Errors.NORMALIZED_WEIGHT_INVARIANT);
->>>>>>> 6a93467f
     }
 
     function _interpolateWeight(bytes32 tokenData, uint256 pctProgress) private pure returns (uint256 finalWeight) {
