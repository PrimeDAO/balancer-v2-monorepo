--- conflicted
+++ resolved
@@ -36,14 +36,8 @@
         IERC20[] memory tokens,
         uint256[] memory weights,
         uint256 swapFeePercentage,
-<<<<<<< HEAD
-        address controller,
-        bool swapEnabledOnStart,
-        uint256 managementSwapFeePercentage
-=======
         address owner,
         bool swapEnabledOnStart
->>>>>>> 640fa89b
     ) external returns (address) {
         (uint256 pauseWindowDuration, uint256 bufferPeriodDuration) = getPauseConfiguration();
 
@@ -58,11 +52,7 @@
                     swapFeePercentage,
                     pauseWindowDuration,
                     bufferPeriodDuration,
-<<<<<<< HEAD
-                    controller,
-=======
                     owner,
->>>>>>> 640fa89b
                     swapEnabledOnStart
                 )
             );
