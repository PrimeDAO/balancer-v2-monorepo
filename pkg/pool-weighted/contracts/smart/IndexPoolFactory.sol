// SPDX-License-Identifier: GPL-3.0-or-later
// This program is free software: you can redistribute it and/or modify
// it under the terms of the GNU General Public License as published by
// the Free Software Foundation, either version 3 of the License, or
// (at your option) any later version.

// This program is distributed in the hope that it will be useful,
// but WITHOUT ANY WARRANTY; without even the implied warranty of
// MERCHANTABILITY or FITNESS FOR A PARTICULAR PURPOSE.  See the
// GNU General Public License for more details.

// You should have received a copy of the GNU General Public License
// along with this program.  If not, see <http://www.gnu.org/licenses/>.

pragma solidity ^0.7.0;
pragma experimental ABIEncoderV2;

import "@balancer-labs/v2-vault/contracts/interfaces/IVault.sol";

import "@balancer-labs/v2-pool-utils/contracts/factories/BasePoolSplitCodeFactory.sol";
import "@balancer-labs/v2-pool-utils/contracts/factories/FactoryWidePauseWindow.sol";

import "./IndexPool.sol";

contract IndexPoolFactory is BasePoolSplitCodeFactory, FactoryWidePauseWindow {
    constructor(IVault vault) BasePoolSplitCodeFactory(vault, type(IndexPool).creationCode) {
        // solhint-disable-previous-line no-empty-blocks
    }

    /**
     * @dev Deploys a new `InvestmentPool`.
     */
    function create(
        string memory name,
        string memory symbol,
        IERC20[] memory tokens,
        uint256[] memory weights,
        uint256 swapFeePercentage,
<<<<<<< HEAD
        address controller,
        bool swapEnabledOnStart
=======
        address owner
>>>>>>> 49da1ea6
    ) external returns (address) {
        (uint256 pauseWindowDuration, uint256 bufferPeriodDuration) = getPauseConfiguration();
        return
            _create(
                abi.encode(
<<<<<<< HEAD
                    getVault(),
                    name,
                    symbol,
                    tokens,
                    weights,
                    swapFeePercentage,
                    pauseWindowDuration,
                    bufferPeriodDuration,
                    controller,
                    swapEnabledOnStart
=======
                    IndexPool.NewPoolParams({
                        vault: getVault(),
                        name: name,
                        symbol: symbol,
                        tokens: tokens,
                        normalizedWeights: weights,
                        swapFeePercentage: swapFeePercentage,
                        pauseWindowDuration: pauseWindowDuration,
                        bufferPeriodDuration: bufferPeriodDuration,
                        owner: owner
                    })
>>>>>>> 49da1ea6
                )
            );
    }
}<|MERGE_RESOLUTION|>--- conflicted
+++ resolved
@@ -36,29 +36,12 @@
         IERC20[] memory tokens,
         uint256[] memory weights,
         uint256 swapFeePercentage,
-<<<<<<< HEAD
-        address controller,
-        bool swapEnabledOnStart
-=======
-        address owner
->>>>>>> 49da1ea6
+        address controller
     ) external returns (address) {
         (uint256 pauseWindowDuration, uint256 bufferPeriodDuration) = getPauseConfiguration();
         return
             _create(
                 abi.encode(
-<<<<<<< HEAD
-                    getVault(),
-                    name,
-                    symbol,
-                    tokens,
-                    weights,
-                    swapFeePercentage,
-                    pauseWindowDuration,
-                    bufferPeriodDuration,
-                    controller,
-                    swapEnabledOnStart
-=======
                     IndexPool.NewPoolParams({
                         vault: getVault(),
                         name: name,
@@ -68,9 +51,8 @@
                         swapFeePercentage: swapFeePercentage,
                         pauseWindowDuration: pauseWindowDuration,
                         bufferPeriodDuration: bufferPeriodDuration,
-                        owner: owner
+                        controller: controller
                     })
->>>>>>> 49da1ea6
                 )
             );
     }
