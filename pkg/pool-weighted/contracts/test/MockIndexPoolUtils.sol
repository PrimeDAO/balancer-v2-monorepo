//SPDX-License-Identifier: Unlicense
pragma solidity ^0.7.0;

import "../utils/IndexPoolUtils.sol";

contract MockIndexPoolUtils {
    function normalizeInterpolatedMock(uint256[] memory _baseWeights, uint256[] memory _fixedWeights)
        public
        pure
        returns (uint256[] memory)
    {
        return IndexPoolUtils.normalizeInterpolated(_baseWeights, _fixedWeights);
    }

<<<<<<< HEAD

=======
    function getUninitializedTokenWeight(uint256 _newTokenBalanceIn, uint256 _minimumBalance)
        public
        pure
        returns (uint256)
    {
        return _getUninitializedTokenWeight(_newTokenBalanceIn, _minimumBalance);
    }
>>>>>>> 43cd39b7
}<|MERGE_RESOLUTION|>--- conflicted
+++ resolved
@@ -12,15 +12,4 @@
         return IndexPoolUtils.normalizeInterpolated(_baseWeights, _fixedWeights);
     }
 
-<<<<<<< HEAD
-
-=======
-    function getUninitializedTokenWeight(uint256 _newTokenBalanceIn, uint256 _minimumBalance)
-        public
-        pure
-        returns (uint256)
-    {
-        return _getUninitializedTokenWeight(_newTokenBalanceIn, _minimumBalance);
-    }
->>>>>>> 43cd39b7
 }