--- conflicted
+++ resolved
@@ -26,7 +26,7 @@
   return (weightDifference / 1e18) * 86400 * 100;
 };
 
-describe('IndexPool', function () {
+describe.only('IndexPool', function () {
   let owner: SignerWithAddress, other: SignerWithAddress;
 
   before('setup signers', async () => {
@@ -188,6 +188,7 @@
 
       sharedBeforeEach('deploy pool', async () => {
         await pool.reweighTokens(
+          owner,
           allTokens.subset(4).tokens.map((token) => token.address),
           desiredWeights
         );
@@ -288,36 +289,4 @@
       });
     });
   });
-<<<<<<< HEAD
-
-  describe('#getGradualWeightUpdateParams', () => {
-    sharedBeforeEach('deploy pool', async () => {
-      const params = {
-        tokens,
-        weights,
-        owner,
-        poolType: WeightedPoolType.INDEX_POOL,
-        swapEnabledOnStart: false,
-      };
-      pool = await WeightedPool.create(params);
-    });
-
-    context('when weights are being changed', () => {
-      it('Call of getGradualWeightUpdateParams correctly displays the result', async () => {
-        const fourWeights = [fp(0.1), fp(0.3), fp(0.5), fp(0.1)];
-        const reweightResult = await pool.reweighTokens(
-          owner,
-          allTokens.subset(4).tokens.map((token) => token.address),
-          fourWeights
-        );
-        const maxWeightDifference = calculateMaxWeightDifference(fourWeights, weights);
-        const time = getTimeForWeightChange(maxWeightDifference);
-        const { startTime, endTime, endWeights } = await pool.getGradualWeightUpdateParams();
-        expect(time).to.equal(Number(endTime) - Number(startTime));
-        expect(fourWeights).to.to.equalWithError(endWeights, 0.0001);
-      });
-    });
-  });
-=======
->>>>>>> 640fa89b
 });