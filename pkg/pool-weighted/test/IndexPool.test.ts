--- conflicted
+++ resolved
@@ -548,9 +548,6 @@
       });
     });
   });
-<<<<<<< HEAD
-});
-=======
 
   describe('#setMinimalWeight', () => {
     sharedBeforeEach('deploy pool', async () => {
@@ -570,5 +567,4 @@
       });
     });
   });
-});
->>>>>>> 6a93467f
+});