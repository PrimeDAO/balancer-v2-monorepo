// SPDX-License-Identifier: GPL-3.0-or-later
// This program is free software: you can redistribute it and/or modify
// it under the terms of the GNU General Public License as published by
// the Free Software Foundation, either version 3 of the License, or
// (at your option) any later version.

// This program is distributed in the hope that it will be useful,
// but WITHOUT ANY WARRANTY; without even the implied warranty of
// MERCHANTABILITY or FITNESS FOR A PARTICULAR PURPOSE.  See the
// GNU General Public License for more details.

// You should have received a copy of the GNU General Public License
// along with this program.  If not, see <http://www.gnu.org/licenses/>.

pragma solidity ^0.7.0;

import "@balancer-labs/v2-vault/contracts/interfaces/IAsset.sol";

import "../openzeppelin/IERC20.sol";

// solhint-disable

function _asIAsset(IERC20[] memory tokens) pure returns (IAsset[] memory assets) {
    // solhint-disable-next-line no-inline-assembly
    assembly {
        assets := tokens
    }
}

function _sortTokens(
    IERC20 tokenA,
    IERC20 tokenB,
    IERC20 tokenC
) pure returns (IERC20[] memory tokens) {
    (uint256 indexTokenA, uint256 indexTokenB, uint256 indexTokenC) = _getSortedTokenIndexes(tokenA, tokenB, tokenC);
    tokens = new IERC20[](3);
    tokens[indexTokenA] = tokenA;
    tokens[indexTokenB] = tokenB;
    tokens[indexTokenC] = tokenC;
}

<<<<<<< HEAD
function _insertSorted(IERC20[] memory tokens, IERC20 token) pure returns (IERC20[] memory sorted) {
    sorted = new IERC20[](tokens.length + 1);

    if (tokens.length == 0) {
        sorted[0] = token;
        return sorted;
    }

    uint256 i;
    for (i = tokens.length; i > 0 && tokens[i - 1] > token; i--) sorted[i] = tokens[i - 1];
    for (uint256 j = 0; j < i; j++) sorted[j] = tokens[j];
    sorted[i] = token;
}

function _getSortedTokenIndexes(IERC20 tokenA, IERC20 tokenB, IERC20 tokenC) pure returns (uint256 indexTokenA, uint256 indexTokenB, uint256 indexTokenC) {
=======
function _getSortedTokenIndexes(
    IERC20 tokenA,
    IERC20 tokenB,
    IERC20 tokenC
)
    pure
    returns (
        uint256 indexTokenA,
        uint256 indexTokenB,
        uint256 indexTokenC
    )
{
>>>>>>> d9cd4323
    if (tokenA < tokenB) {
        if (tokenB < tokenC) {
            // (tokenA, tokenB, tokenC)
            return (0, 1, 2);
        } else if (tokenA < tokenC) {
            // (tokenA, tokenC, tokenB)
            return (0, 2, 1);
        } else {
            // (tokenC, tokenA, tokenB)
            return (1, 2, 0);
        }
    } else {
        // tokenB < tokenA
        if (tokenC < tokenB) {
            // (tokenC, tokenB, tokenA)
            return (2, 1, 0);
        } else if (tokenC < tokenA) {
            // (tokenB, tokenC, tokenA)
            return (2, 0, 1);
        } else {
            // (tokenB, tokenA, tokenC)
            return (1, 0, 2);
        }
    }
}<|MERGE_RESOLUTION|>--- conflicted
+++ resolved
@@ -39,7 +39,6 @@
     tokens[indexTokenC] = tokenC;
 }
 
-<<<<<<< HEAD
 function _insertSorted(IERC20[] memory tokens, IERC20 token) pure returns (IERC20[] memory sorted) {
     sorted = new IERC20[](tokens.length + 1);
 
@@ -54,8 +53,6 @@
     sorted[i] = token;
 }
 
-function _getSortedTokenIndexes(IERC20 tokenA, IERC20 tokenB, IERC20 tokenC) pure returns (uint256 indexTokenA, uint256 indexTokenB, uint256 indexTokenC) {
-=======
 function _getSortedTokenIndexes(
     IERC20 tokenA,
     IERC20 tokenB,
@@ -68,7 +65,6 @@
         uint256 indexTokenC
     )
 {
->>>>>>> d9cd4323
     if (tokenA < tokenB) {
         if (tokenB < tokenC) {
             // (tokenA, tokenB, tokenC)
