import { assert } from 'console';
import { Contract } from 'ethers';
import { SignerWithAddress } from '@nomiclabs/hardhat-ethers/dist/src/signer-with-address';

import { bn, printGas } from '@balancer-labs/v2-helpers/src/numbers';
import { TokenList } from '@balancer-labs/v2-helpers/src/tokens';
import { MAX_UINT256 } from '@balancer-labs/v2-helpers/src/constants';
import { setupEnvironment, getWeightedPool, getStablePool, pickTokenAddresses } from './misc';
import { WeightedPoolEncoder, StablePoolEncoder } from '@balancer-labs/balancer-js';
import { deployedAt } from '@balancer-labs/v2-helpers/src/contract';

// setup environment
const BPTAmount = bn(1e18);
const numberJoinsExits = 3;
const investmentPoolMin = 40;
<<<<<<< HEAD
const investmentPoolMax = 80;
const maxInvestmentTokens = 81;
=======
const investmentPoolMax = 50;
const maxInvestmentTokens = 50;
>>>>>>> 29a55111

let vault: Contract;
let tokens: TokenList;

let trader: SignerWithAddress;

const printTokens = (poolType: string, numTokens: number) => {
  console.log(`${poolType} with ${numTokens} tokens`);
};

async function main() {
  ({ vault, tokens, trader } = await setupEnvironment());

  console.log('== Full join/exit (no initial BPT) ==');

  console.log(`\n#Transferring tokens\n`);

  const joinWeightedUserData = WeightedPoolEncoder.joinTokenInForExactBPTOut(BPTAmount, 0);
  const exitWeightedUserData = WeightedPoolEncoder.exitExactBPTInForTokensOut(BPTAmount);

  const joinStableUserData = StablePoolEncoder.joinTokenInForExactBPTOut(BPTAmount, 0);
  const exitStableUserData = StablePoolEncoder.exitExactBPTInForTokensOut(BPTAmount);

  // numTokens is the size of the pool: 2,4,6,8,...
  for (let numTokens = 2; numTokens <= 20; numTokens += 2) {
    printTokens('Weighted pool', numTokens);
    await joinAndExitPool(
      () => getWeightedPool(vault, tokens, numTokens),
      numTokens,
      true,
      joinWeightedUserData,
      exitWeightedUserData
    );
  }
  console.log('\n');

  for (let numTokens = investmentPoolMin; numTokens <= investmentPoolMax; numTokens += 10) {
    printTokens('Investment pool', numTokens);
    await joinAndExitPool(
      () => getWeightedPool(vault, tokens, numTokens),
      numTokens,
      true,
      joinWeightedUserData,
      exitWeightedUserData
    );
  }
  console.log('\n');

  printTokens('Investment pool', maxInvestmentTokens);
  await joinAndExitPool(
    () => getWeightedPool(vault, tokens, maxInvestmentTokens),
    maxInvestmentTokens,
    true,
    joinWeightedUserData,
    exitWeightedUserData
  );
  console.log('\n');

  // numTokens is the size of the pool: 2,4
  // Stable have a max of 5
  for (let numTokens = 2; numTokens <= 4; numTokens += 2) {
    printTokens('Stable pool', numTokens);
    await joinAndExitPool(
      () => getStablePool(vault, tokens, numTokens),
      numTokens,
      true,
      joinStableUserData,
      exitStableUserData
    );
  }
  console.log('\n');

  console.log(`#With user balance\n`);

  // numTokens is the size of the pool: 2,4,6,8,...
  for (let numTokens = 2; numTokens <= 20; numTokens += 2) {
    printTokens('Weighted pool', numTokens);
    await joinAndExitPool(
      () => getWeightedPool(vault, tokens, numTokens),
      numTokens,
      false,
      joinWeightedUserData,
      exitWeightedUserData
    );
  }
  console.log('\n');

  for (let numTokens = investmentPoolMin; numTokens <= investmentPoolMax; numTokens += 10) {
    printTokens('Investment pool', numTokens);
    await joinAndExitPool(
      () => getWeightedPool(vault, tokens, numTokens),
      numTokens,
      false,
      joinWeightedUserData,
      exitWeightedUserData
    );
  }
  console.log('\n');

  printTokens('Investment pool', maxInvestmentTokens);
  await joinAndExitPool(
    () => getWeightedPool(vault, tokens, maxInvestmentTokens),
    maxInvestmentTokens,
    false,
    joinWeightedUserData,
    exitWeightedUserData
  );
  console.log('\n');

  // numTokens is the size of the pool: 2,4
  // Stable have a max of 5
  for (let numTokens = 2; numTokens <= 4; numTokens += 2) {
    printTokens('Stable pool', numTokens);
    await joinAndExitPool(
      () => getStablePool(vault, tokens, numTokens),
      numTokens,
      false,
      joinStableUserData,
      exitStableUserData
    );
  }
  console.log('\n');

  console.log('== Partial Join/Exit (2-stage entry/exit) ==');

  console.log(`\n#Transferring tokens\n`);

  for (let numTokens = 2; numTokens <= 20; numTokens += 2) {
    printTokens('Weighted pool', numTokens);
    await joinAndExitPool(
      () => getWeightedPool(vault, tokens, numTokens),
      numTokens,
      true,
      joinWeightedUserData,
      exitWeightedUserData,
      numberJoinsExits
    );
  }
  console.log('\n');

  for (let numTokens = investmentPoolMin; numTokens <= investmentPoolMax; numTokens += 10) {
    printTokens('Investment pool', numTokens);
    await joinAndExitPool(
      () => getWeightedPool(vault, tokens, numTokens),
      numTokens,
      true,
      joinWeightedUserData,
      exitWeightedUserData,
      numberJoinsExits
    );
  }
  console.log('\n');

  printTokens('Investment pool', maxInvestmentTokens);
  await joinAndExitPool(
    () => getWeightedPool(vault, tokens, maxInvestmentTokens),
    maxInvestmentTokens,
    true,
    joinWeightedUserData,
    exitWeightedUserData,
    numberJoinsExits
  );
  console.log('\n');

  for (let numTokens = 2; numTokens <= 4; numTokens += 2) {
    printTokens('Stable pool', numTokens);
    await joinAndExitPool(
      () => getStablePool(vault, tokens, numTokens),
      numTokens,
      true,
      joinStableUserData,
      exitStableUserData,
      numberJoinsExits
    );
  }
  console.log('\n');

  console.log(`#With user balance\n`);

  for (let numTokens = 2; numTokens <= 20; numTokens += 2) {
    printTokens('Weighted pool', numTokens);
    await joinAndExitPool(
      () => getWeightedPool(vault, tokens, numTokens),
      numTokens,
      false,
      joinWeightedUserData,
      exitWeightedUserData,
      numberJoinsExits
    );
  }
  console.log('\n');

  for (let numTokens = investmentPoolMin; numTokens <= investmentPoolMax; numTokens += 10) {
    printTokens('Investment pool', numTokens);
    await joinAndExitPool(
      () => getWeightedPool(vault, tokens, numTokens),
      numTokens,
      false,
      joinWeightedUserData,
      exitWeightedUserData,
      numberJoinsExits
    );
  }
  console.log('\n');

  printTokens('Investment pool', maxInvestmentTokens);
  await joinAndExitPool(
    () => getWeightedPool(vault, tokens, maxInvestmentTokens),
    maxInvestmentTokens,
    false,
    joinWeightedUserData,
    exitWeightedUserData,
    numberJoinsExits
  );
  console.log('\n');

  for (let numTokens = 2; numTokens <= 4; numTokens += 2) {
    printTokens('Stable pool', numTokens);
    await joinAndExitPool(
      () => getStablePool(vault, tokens, numTokens),
      numTokens,
      false,
      joinStableUserData,
      exitStableUserData,
      numberJoinsExits
    );
  }
}

async function joinAndExitPool(
  getPoolId: () => Promise<string>,
  numTokens: number,
  transferTokens: boolean,
  joinData: unknown,
  exitData: unknown,
  stageIdx = 1
) {
  const poolId: string = await getPoolId();
  const [poolAddress] = await vault.getPool(poolId);
  const pool: Contract = await deployedAt('v2-pool-weighted/WeightedPool', poolAddress);
  const joinRequest = {
    assets: pickTokenAddresses(tokens, numTokens),
    maxAmountsIn: Array(numTokens).fill(MAX_UINT256),
    userData: joinData,
    fromInternalBalance: !transferTokens,
  };
  const exitRequest = {
    assets: pickTokenAddresses(tokens, numTokens),
    minAmountsOut: Array(numTokens).fill(0),
    userData: exitData,
    fromInternalBalance: !transferTokens,
  };

  let receipt;
  let bpt;

  for (let idx = 1; idx <= stageIdx; idx++) {
    receipt = await (await vault.connect(trader).joinPool(poolId, trader.address, trader.address, joinRequest)).wait();
    console.log(`${printGas(receipt.gasUsed)} gas for join ${idx}`);

    bpt = await pool.balanceOf(trader.address);

    // check token balances
    assert(bpt.toString() == BPTAmount.mul(idx).toString(), 'Did not actually join pool');
  }

  // Now exit the pool
  for (let idx = 1; idx <= stageIdx; idx++) {
    receipt = await (await vault.connect(trader).exitPool(poolId, trader.address, trader.address, exitRequest)).wait();
    console.log(`${printGas(receipt.gasUsed)} gas for exit ${idx}`);

    bpt = await pool.balanceOf(trader.address);
    assert(bpt.toString() == BPTAmount.mul(stageIdx - idx).toString(), 'Did not actually exit pool');
  }

  bpt = await pool.balanceOf(trader.address);
  assert(bpt.toString() == '0', 'Did not actually exit pool');
}

main()
  .then(() => process.exit(0))
  .catch((error) => {
    console.error(error);
    process.exit(1);
  });<|MERGE_RESOLUTION|>--- conflicted
+++ resolved
@@ -13,13 +13,8 @@
 const BPTAmount = bn(1e18);
 const numberJoinsExits = 3;
 const investmentPoolMin = 40;
-<<<<<<< HEAD
-const investmentPoolMax = 80;
-const maxInvestmentTokens = 81;
-=======
 const investmentPoolMax = 50;
 const maxInvestmentTokens = 50;
->>>>>>> 29a55111
 
 let vault: Contract;
 let tokens: TokenList;
